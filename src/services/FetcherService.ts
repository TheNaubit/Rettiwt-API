// PACKAGE LIBS
import fetch from "node-fetch";
<<<<<<< HEAD
import axios from 'axios';
=======
import axios, { AxiosRequestConfig, AxiosResponse } from "axios";
>>>>>>> 0e912a21

// CUSTOM LIBS

// SERVICES
import { AuthService } from './AuthService';
import { CacheService } from './CacheService';

// TYPES
import { HttpMethods } from "../types/HTTP";
import { AuthCredentials, GuestCredentials } from "../types/Authentication";

// HELPERS
import { authorizedHeader, unauthorizedHeader } from './helper/Requests'
import { handleHTTPError } from './helper/Parser';
import { toUser, toTweet } from './helper/Deserializers';

/**
 * @service The base serivice from which all other data services derive their behaviour
 */
export class FetcherService {
    // MEMBER DATA
    public static allowCache: boolean;                                      // To store whether caching is enabled or not

    // MEMBER METHODS
    constructor() {
        FetcherService.allowCache = process.env.USE_CACHE;
    }

    /**
     * @returns The absolute raw json data from give url
     * @param url The url to fetch data from
     * @param method The type of HTTP request being made. Default is GET
     * @param body The content to be sent in the body of the response
     * @param auth Whether to use authenticated requests or not
     * @param guestCredes Guest credentials to use rather than auto-generated one
     */
    protected async fetchData(
        url: string,
        method: HttpMethods = HttpMethods.GET,
        body: any = null,
        auth: boolean = true,
        guestCreds?: GuestCredentials
    ): Promise<AxiosResponse> {
        // Getting the AuthService instance
        var service = await AuthService.getInstance();

        // Getting the required credentials
        var creds = await (auth ? service.getAuthCredentials() : service.getGuestCredentials());

        // Preparing the request config
        var config: AxiosRequestConfig = {
            headers: auth ? authorizedHeader(creds as AuthCredentials) : unauthorizedHeader(guestCreds ? guestCreds : creds as GuestCredentials),
            method: method ? method : HttpMethods.GET,
            // Conditionally including body is POST method is to be used
            ...(() => {
                if (method == HttpMethods.POST) {
                    return { data: body }
                }
                else {
                    return
                }
            })()
        }

        console.log(config)
    
        // Fetching the data
        var res = await axios(url, config).then(res => handleHTTPError(res))

        return res;
    }

    /**
     * @summary Caches the extracted data
     * @param data The extracted data to be cached
     */
    protected async cacheData(data: any): Promise<void> {
        // If caching is enabled
        if (FetcherService.allowCache) {
            // Creating an instance of cache
            var cache = await CacheService.getInstance();

            // Parsing the extracted data
            //@ts-ignore
            var users = data.users.map(user => toUser(user));
            //@ts-ignore
            var tweets = data.tweets.map(tweet => toTweet(tweet));

            // Caching the data
            cache.write(users);
            cache.write(tweets);
        }
    }

    /**
     * @returns The data with the given id (if it exists in cache)
     * @param id The id of the data to be read from cache
     */
    protected async readData(id: string): Promise<any> {
        // If caching is enabled
        if (FetcherService.allowCache) {
            // Creating an instance of cache
            var cache = await CacheService.getInstance();

            // Reading data from cache
            return cache.read(id);
        }
    }
}<|MERGE_RESOLUTION|>--- conflicted
+++ resolved
@@ -1,10 +1,6 @@
 // PACKAGE LIBS
 import fetch from "node-fetch";
-<<<<<<< HEAD
-import axios from 'axios';
-=======
 import axios, { AxiosRequestConfig, AxiosResponse } from "axios";
->>>>>>> 0e912a21
 
 // CUSTOM LIBS
 
