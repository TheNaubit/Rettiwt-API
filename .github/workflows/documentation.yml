name: Documentation
run-name: Building the documentation for the release

on:
    push:
        branches: release

jobs:
    # Builds and packages the documentation
    build:
        runs-on: ubuntu-latest
        steps:
            # Setting up Node
            - uses: actions/checkout@v3
            - uses: actions/setup-node@v3
              with:
                  node-version: '18.x'
<<<<<<< HEAD
=======

            # Installing dependencies
>>>>>>> aa6fb401
            - run: yarn
            - run: npx typedoc src/index.ts
<<<<<<< HEAD
            - uses: stefanzweifel/git-auto-commit-action@v4
=======

            # Packaging the static site as artifact
            - uses: actions/upload-pages-artifact@v2
>>>>>>> aa6fb401
              with:
                  path: ./docs

    # Deploys the packaged documentation
    deploy:
        # Building and packaging the documentation
        needs: build

        # Granting necessary permissions
        permissions:
            pages: write
            id-token: write

        # Setting up GH pages environment
        environment:
            name: github-pages
            url: ${{ steps.deployment.outputs.page_url }}

        runs-on: ubuntu-latest
        steps:
            # Deploying to gh pages
            - id: deployment
              uses: actions/deploy-pages@v2<|MERGE_RESOLUTION|>--- conflicted
+++ resolved
@@ -15,20 +15,13 @@
             - uses: actions/setup-node@v3
               with:
                   node-version: '18.x'
-<<<<<<< HEAD
-=======
 
             # Installing dependencies
->>>>>>> aa6fb401
             - run: yarn
             - run: npx typedoc src/index.ts
-<<<<<<< HEAD
-            - uses: stefanzweifel/git-auto-commit-action@v4
-=======
 
             # Packaging the static site as artifact
             - uses: actions/upload-pages-artifact@v2
->>>>>>> aa6fb401
               with:
                   path: ./docs
 
